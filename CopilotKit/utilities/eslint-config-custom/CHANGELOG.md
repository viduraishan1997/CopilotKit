--- conflicted
+++ resolved
@@ -1,24 +1,5 @@
 # eslint-config-custom
 
-<<<<<<< HEAD
-## 1.1.1-atai-0724-athena-fix.2
-
-### Patch Changes
-
-- remove unnecessary logging
-
-## 1.1.1-atai-0724-athena-fix.1
-
-### Patch Changes
-
-- state-abuse resistance for useCopilotChat
-
-## 1.1.1-atai-0724-athena-fix.0
-
-### Patch Changes
-
-- appendMessage fix 1
-=======
 ## 1.1.1
 
 ### Patch Changes
@@ -27,7 +8,6 @@
   - center textarea popup
   - show/hide dev console
   - forward maxTokens, stop and force function calling
->>>>>>> e66f1d57
 
 ## 1.1.0
 
