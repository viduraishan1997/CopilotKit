import http from "http";
<<<<<<< HEAD
import { AnnotatedFunction, annotatedFunctionToChatCompletionFunction } from "@copilotkit/shared";
import { RemoteChain, CopilotKitServiceAdapter } from "../types";
import { copilotkitStreamInterceptor, remoteChainToAnnotatedFunction } from "../utils";
import { ToolDefinition } from "@copilotkit/shared";
=======
import {
  AnnotatedFunction,
  annotatedFunctionToChatCompletionFunction,
  ToolDefinition,
  EXCLUDE_FROM_FORWARD_PROPS_KEYS,
} from "@copilotkit/shared";
import { CopilotKitServiceAdapter } from "../types";
import { copilotkitStreamInterceptor } from "../utils";
>>>>>>> 92521bdf

interface CopilotBackendConstructorParams {
  actions?: AnnotatedFunction<any[]>[];
  langserve?: RemoteChain[];
  debug?: boolean;
}

export class CopilotBackend {
  private functions: AnnotatedFunction<any[]>[] = [];
  private langserve: Promise<AnnotatedFunction<any[]>>[] = [];
  private debug: boolean = false;

  constructor(params?: CopilotBackendConstructorParams) {
    for (const action of params?.actions || []) {
      this.functions.push(action);
    }
    for (const chain of params?.langserve || []) {
      this.langserve.push(remoteChainToAnnotatedFunction(chain));
    }
    this.debug = params?.debug || false;
  }

<<<<<<< HEAD
=======
  addFunction(func: AnnotatedFunction<any[]>): void {
    this.removeFunction(func.name);
    this.functions.push(func);
  }

  removeFunction(funcName: string): void {
    this.functions = this.functions.filter((f) => f.name !== funcName);
  }

  removeBackendOnlyProps(forwardedProps: any): void {
    // Get keys backendOnlyPropsKeys in order to remove them from the forwardedProps
    const backendOnlyPropsKeys = forwardedProps[EXCLUDE_FROM_FORWARD_PROPS_KEYS];
    if (Array.isArray(backendOnlyPropsKeys)) {
      backendOnlyPropsKeys.forEach((key) => {
        const success = Reflect.deleteProperty(forwardedProps, key);
        if (!success) {
          console.error(`Failed to delete property ${key}`);
        }
      });
      // After deleting individual backend-only properties, delete the EXCLUDE_FROM_FORWARD_PROPS_KEYS property itself from forwardedProps
      const success = Reflect.deleteProperty(forwardedProps, EXCLUDE_FROM_FORWARD_PROPS_KEYS);
      if (!success) {
        console.error(`Failed to delete EXCLUDE_FROM_FORWARD_PROPS_KEYS`);
      }
    } else if (backendOnlyPropsKeys) {
      console.error("backendOnlyPropsKeys is not an array");
    }
  }

>>>>>>> 92521bdf
  async stream(
    forwardedProps: any,
    serviceAdapter: CopilotKitServiceAdapter,
  ): Promise<ReadableStream> {
<<<<<<< HEAD
    const langserveFunctions: AnnotatedFunction<any[]>[] = [];

    for (const chainPromise of this.langserve) {
      try {
        const chain = await chainPromise;
        langserveFunctions.push(chain);
      } catch (error) {
        console.error("Error loading langserve chain:", error);
      }
    }

    // merge server side functions with langserve functions
    let mergedTools = mergeServerSideTools(
=======
    this.removeBackendOnlyProps(forwardedProps);

    const mergedTools = mergeServerSideTools(
>>>>>>> 92521bdf
      this.functions.map(annotatedFunctionToChatCompletionFunction),
      langserveFunctions.map(annotatedFunctionToChatCompletionFunction),
    );

    // merge with client side functions
    mergedTools = mergeServerSideTools(mergedTools, forwardedProps.tools);

    const openaiCompatibleStream = await serviceAdapter.stream({
      ...forwardedProps,
      tools: mergedTools,
    });
    return copilotkitStreamInterceptor(
      openaiCompatibleStream,
      [...this.functions, ...langserveFunctions],
      this.debug,
    );
  }

  async response(req: Request, serviceAdapter: CopilotKitServiceAdapter): Promise<Response> {
    try {
      return new Response(await this.stream(await req.json(), serviceAdapter));
    } catch (error: any) {
      return new Response("", { status: 500, statusText: error.message });
    }
  }

  async streamHttpServerResponse(
    req: http.IncomingMessage,
    res: http.ServerResponse,
    serviceAdapter: CopilotKitServiceAdapter,
  ) {
    const bodyParser = new Promise<any>((resolve, reject) => {
      let body = "";
      req.on("data", (chunk) => (body += chunk.toString()));
      req.on("end", () => {
        try {
          resolve(JSON.parse(body));
        } catch (error) {
          reject(error);
        }
      });
    });
    const forwardedProps = await bodyParser;
    const stream = await this.stream(forwardedProps, serviceAdapter);
    const reader = stream.getReader();

    while (true) {
      const { done, value } = await reader.read();
      if (done) {
        res.end();
        break;
      } else {
        res.write(new TextDecoder().decode(value));
      }
    }
  }
}

export function mergeServerSideTools(
  serverTools: ToolDefinition[],
  clientTools?: ToolDefinition[],
) {
  let allTools: ToolDefinition[] = serverTools.slice();
  const serverToolsNames = serverTools.map((tool) => tool.function.name);
  if (clientTools) {
    allTools = allTools.concat(
      // filter out any client functions that are already defined on the server
      clientTools.filter((tool: ToolDefinition) => !serverToolsNames.includes(tool.function.name)),
    );
  }
  return allTools;
}<|MERGE_RESOLUTION|>--- conflicted
+++ resolved
@@ -1,19 +1,12 @@
 import http from "http";
-<<<<<<< HEAD
-import { AnnotatedFunction, annotatedFunctionToChatCompletionFunction } from "@copilotkit/shared";
-import { RemoteChain, CopilotKitServiceAdapter } from "../types";
-import { copilotkitStreamInterceptor, remoteChainToAnnotatedFunction } from "../utils";
-import { ToolDefinition } from "@copilotkit/shared";
-=======
 import {
   AnnotatedFunction,
   annotatedFunctionToChatCompletionFunction,
   ToolDefinition,
   EXCLUDE_FROM_FORWARD_PROPS_KEYS,
 } from "@copilotkit/shared";
-import { CopilotKitServiceAdapter } from "../types";
-import { copilotkitStreamInterceptor } from "../utils";
->>>>>>> 92521bdf
+import { copilotkitStreamInterceptor, remoteChainToAnnotatedFunction } from "../utils";
+import { RemoteChain, CopilotKitServiceAdapter } from "../types";
 
 interface CopilotBackendConstructorParams {
   actions?: AnnotatedFunction<any[]>[];
@@ -36,8 +29,6 @@
     this.debug = params?.debug || false;
   }
 
-<<<<<<< HEAD
-=======
   addFunction(func: AnnotatedFunction<any[]>): void {
     this.removeFunction(func.name);
     this.functions.push(func);
@@ -48,6 +39,7 @@
   }
 
   removeBackendOnlyProps(forwardedProps: any): void {
+    this.removeBackendOnlyProps(forwardedProps);
     // Get keys backendOnlyPropsKeys in order to remove them from the forwardedProps
     const backendOnlyPropsKeys = forwardedProps[EXCLUDE_FROM_FORWARD_PROPS_KEYS];
     if (Array.isArray(backendOnlyPropsKeys)) {
@@ -66,13 +58,10 @@
       console.error("backendOnlyPropsKeys is not an array");
     }
   }
-
->>>>>>> 92521bdf
   async stream(
     forwardedProps: any,
     serviceAdapter: CopilotKitServiceAdapter,
   ): Promise<ReadableStream> {
-<<<<<<< HEAD
     const langserveFunctions: AnnotatedFunction<any[]>[] = [];
 
     for (const chainPromise of this.langserve) {
@@ -86,11 +75,6 @@
 
     // merge server side functions with langserve functions
     let mergedTools = mergeServerSideTools(
-=======
-    this.removeBackendOnlyProps(forwardedProps);
-
-    const mergedTools = mergeServerSideTools(
->>>>>>> 92521bdf
       this.functions.map(annotatedFunctionToChatCompletionFunction),
       langserveFunctions.map(annotatedFunctionToChatCompletionFunction),
     );
