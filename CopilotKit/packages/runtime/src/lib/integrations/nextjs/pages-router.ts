import { YogaServerInstance, createYoga } from "graphql-yoga";
import { CreateCopilotRuntimeServerOptions, GraphQLContext, getCommonConfig } from "../shared";

export const config = {
  api: {
    bodyParser: false,
  },
};

export type CopilotRuntimeServerInstance<T> = YogaServerInstance<T, Partial<GraphQLContext>>;

// This import is needed to fix the type error
// Fix is currently in TypeScript 5.5 beta, waiting for stable version
// https://github.com/microsoft/TypeScript/issues/42873#issuecomment-2066874644
export type {} from "@whatwg-node/server";

export function copilotRuntimeNextJSPagesRouterEndpoint({
  runtime,
  endpoint,
  baseUrl,
  serviceAdapter,
<<<<<<< HEAD
  cloud,
}: CreateCopilotRuntimeServerOptions): CopilotRuntimeServerInstance<GraphQLContext> {
  const commonConfig = getCommonConfig({ runtime, endpoint, baseUrl, serviceAdapter, cloud });
=======
  debug,
}: {
  runtime: CopilotRuntime;
  serviceAdapter: CopilotServiceAdapter;
  endpoint: string;
  debug?: boolean;
}): CopilotRuntimeServerInstance<GraphQLContext> {
  const commonConfig = getCommonConfig({ runtime, serviceAdapter, debug });
>>>>>>> 004353f6

  const yoga = createYoga({
    ...commonConfig,
    graphqlEndpoint: endpoint,
  });

  return yoga;
}<|MERGE_RESOLUTION|>--- conflicted
+++ resolved
@@ -19,20 +19,9 @@
   endpoint,
   baseUrl,
   serviceAdapter,
-<<<<<<< HEAD
   cloud,
 }: CreateCopilotRuntimeServerOptions): CopilotRuntimeServerInstance<GraphQLContext> {
   const commonConfig = getCommonConfig({ runtime, endpoint, baseUrl, serviceAdapter, cloud });
-=======
-  debug,
-}: {
-  runtime: CopilotRuntime;
-  serviceAdapter: CopilotServiceAdapter;
-  endpoint: string;
-  debug?: boolean;
-}): CopilotRuntimeServerInstance<GraphQLContext> {
-  const commonConfig = getCommonConfig({ runtime, serviceAdapter, debug });
->>>>>>> 004353f6
 
   const yoga = createYoga({
     ...commonConfig,
