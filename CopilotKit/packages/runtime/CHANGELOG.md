--- conflicted
+++ resolved
@@ -1,22 +1,5 @@
 # @copilotkit/runtime
 
-<<<<<<< HEAD
-## 1.1.1-athena-preview.1
-
-### Patch Changes
-
-- Remote actions preview
-- Updated dependencies
-  - @copilotkit/shared@1.1.1-athena-preview.1
-
-## 1.1.1-feat-runtime-remote-actions.0
-
-### Patch Changes
-
-- Remote actions preview
-- Updated dependencies
-  - @copilotkit/shared@1.1.1-feat-runtime-remote-actions.0
-=======
 ## 1.1.1
 
 ### Patch Changes
@@ -27,7 +10,6 @@
   - forward maxTokens, stop and force function calling
 - Updated dependencies
   - @copilotkit/shared@1.1.1
->>>>>>> d1da476d
 
 ## 1.1.0
 
