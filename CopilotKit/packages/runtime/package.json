--- conflicted
+++ resolved
@@ -9,11 +9,7 @@
   "publishConfig": {
     "access": "public"
   },
-<<<<<<< HEAD
-  "version": "1.2.2-feat-runtime-remote-actions.1",
-=======
   "version": "1.2.1",
->>>>>>> 3e75b244
   "sideEffects": false,
   "main": "./dist/index.js",
   "module": "./dist/index.mjs",
@@ -28,9 +24,7 @@
     "test": "jest --passWithNoTests",
     "check-types": "tsc --noEmit",
     "clean": "rm -rf .turbo && rm -rf node_modules && rm -rf dist && rm -rf .next && rm -rf __snapshots__",
-    "generate-graphql-schema": "rm -rf __snapshots__ && ts-node ./scripts/generate-gql-schema.ts",
-    "link:global": "pnpm link --global",
-    "unlink:global": "pnpm unlink --global"
+    "generate-graphql-schema": "rm -rf __snapshots__ && ts-node ./scripts/generate-gql-schema.ts"
   },
   "devDependencies": {
     "@swc/core": "1.5.28",
